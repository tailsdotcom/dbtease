--- conflicted
+++ resolved
@@ -207,22 +207,15 @@
                         + profile_args
                     )
                     # dbt test again, with dependencies
-<<<<<<< HEAD
                     cli_run_dbt_command(
                         ["test", "--models", "config.materialized:incremental+"]
                         + profile_args
                     )
         click.secho("SUCCESS", fg="green")
+        schedule.handle_event("test_success", success=True, message="Successful Test", metadata={"hash": current_hash})
     except Exception as err:
         click.secho("FAIL", fg="red")
-=======
-                    cli_run_dbt_command(["test", "--models", "config.materialized:incremental+"] + profile_args)
-        click.secho("SUCCESS", fg='green')
-        schedule.handle_event("test_success", success=True, message="Successful Test", metadata={"hash": current_hash})
-    except Exception as err:
-        click.secho("FAIL", fg='red')
         schedule.handle_event("test_fail", success=False, message="Failed Test", metadata={"hash": current_hash})
->>>>>>> f38c27e7
         raise err
 
 
@@ -434,16 +427,9 @@
             )
         # Upload docs here.
         if schedule.filestore:
-<<<<<<< HEAD
-            click.secho("Uploading Docs.", fg="bright_blue")
-            schedule.filestore.upload_files(
-                "target/manifest.json", "target/catalog.json", "target/index.html"
-            )
-=======
             click.secho("Uploading Docs.", fg='bright_blue')
             schedule.filestore.upload_files("target/manifest.json", "target/catalog.json", "target/index.html")
             schedule.handle_event("upload_docs_success", success=True, message="Successful Docs Upload", metadata={"hash": current_hash})
->>>>>>> f38c27e7
 
 
 @cli.command()
@@ -563,12 +549,8 @@
                     manifest=manifest,
                     update_commit=True,
                 )
-<<<<<<< HEAD
-                click.secho("DONE", fg="green")
-=======
                 schedule.handle_event("deploy_success", success=True, message="Successful Non-Project Deploy", metadata={"hash": current_hash})
                 click.secho("DONE", fg='green')
->>>>>>> f38c27e7
                 return
             else:
                 # Maybe we could be smarter here, by *using* the difference in the manifest.
@@ -598,4 +580,4 @@
 
 
 if __name__ == "__main__":
-    cli()
+    cli()