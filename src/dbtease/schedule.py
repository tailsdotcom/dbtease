"""Routines for loading the dbt_schedule.yml file."""

import os.path
import networkx as nx
import logging
import click

from dbtease.schema import DbtSchema
from dbtease.warehouses import get_warehouse_from_target
from dbtease.dbt import DbtProfiles, DbtProject
from dbtease.git import get_git_state
from dbtease.common import YamlFileObject
from dbtease.filestores import get_filestore_from_config
from dbtease.cron import refresh_due
from dbtease.alerts import AlterterBundle

logger = logging.getLogger("dbtease.schedule")


class NotDagException(ValueError):
    pass


class DbtSchedule(YamlFileObject):
    """A schedule for dbt."""

    default_file_name = "dbt_schedule.yml"

    def __init__(
        self,
        name,
        graph,
        warehouse,
        project,
        project_dir=".",
        git_path=".",
        build_config=None,
        deploy_config=None,
        filestore=None,
        redeploy_schedule=None,
<<<<<<< HEAD
=======
        alerter_bundle=None,
>>>>>>> f38c27e7
    ):
        self.name = name
        self.graph = graph
        self.warehouse = warehouse
        self.project = project
        self.git_path = git_path
        self.project_dir = project_dir
        self.build_config = build_config or {}
        self.deploy_config = deploy_config or {}
        self.filestore = filestore
        self.redeploy_schedule = redeploy_schedule
        self.alerter_bundle = alerter_bundle

    def handle_event(
        self, alert_event: str, success: bool, message: str, metadata=None
    ):
        """Broadcast this event to the alert bundler if present."""
        if self.alerter_bundle:
            self.alerter_bundle.handle_event(
                alert_event=alert_event,
                success=success,
                message=message,
                metadata=metadata,
            )

    def get_schema(self, schema):
        try:
            return self.graph.nodes[schema]["schema"]
        except KeyError:
            raise click.ClickException(
                f"Schema {schema!r} is referred to but is not defined."
            )

    def iter_schemas(self):
        for node_name in self.graph.nodes:
            yield node_name, self.get_schema(node_name)

    def _iter_affected_schemas(self, paths):
        for _, schema in self.iter_schemas():
            matched_paths = schema.matches_paths(paths, git_path=self.git_path)
            if matched_paths:
                yield schema, matched_paths

    def _match_changed_files(self, changed_files):
        matched_files = set()
        schema_files = {}
        for schema, files in self._iter_affected_schemas(paths=changed_files):
            matched_files |= files
            schema_files[schema.name] = files
        unmatched_files = changed_files - matched_files
        return schema_files, unmatched_files

    def _get_dependent_schemas(self, *changed_schemas):
        dependent_schemas = set()
        for changed_schema in changed_schemas:
            dependent_schemas |= nx.algorithms.dag.descendants(
                self.graph, changed_schema
            )
        return dependent_schemas

    def materialized_schemas(self):
        return set(name for name, schema in self.iter_schemas() if schema.materialized)

    def _determine_deploy_order(self, schemas):
        deploy_order = []
        for node in nx.topological_sort(self.graph):
            if node in schemas:
                deploy_order.append(node)
        return deploy_order

    def _plan_from_changed_files(self, changed_files, deploy=True):
        """Generate a plan of attack from changed files."""
        schema_files, unmatched_files = self._match_changed_files(changed_files)
        changed_schemas = {*schema_files.keys()}
        # Filter only to materialized schemas using set operators
        deploy_schemas = self._get_dependent_schemas(*changed_schemas)
        # When refreshing, we don't need to refresh view schemas
        if not deploy:
            deploy_schemas &= self.materialized_schemas()
        # Lastly, for the changed and dependent schemas, we need to
        # identify an appropriate order of operations.
        # We do this by iterating a sorted generator on the graph.
        # NOTE: This is not necessarily deterministic in the case
        # that nodes have the same level in the tree, but I don't think
        # that really matters at this stage.
        return {
            "unmatched_files": unmatched_files,
            "matched_files": schema_files,
            "changed_schemas": changed_schemas,
            "dependent_deploy_schemas": deploy_schemas,
            "deploy_order": self._determine_deploy_order(
                changed_schemas | deploy_schemas
            ),
        }

    def redeploy_due(self, last_refresh):
        """Work out whether a refresh is due based on cron and last refresh."""
        # Only redeploy at all if this is configured.
        if not self.redeploy_schedule:
            return False
        return refresh_due(self.redeploy_schedule, last_refresh)

    def evaluate_schedules(self):
        last_refreshes = self.warehouse.get_last_refreshes(self.name)
        last_redeploy = last_refreshes.get(self.warehouse.FULL_DEPLOY, None)
        refresh_due_schemas = [
            schema_name
            for schema_name, schema in self.iter_schemas()
            if schema.refresh_due(last_refreshes.get(schema_name, None))
        ]
        return {
            "redeploy_due": self.redeploy_due(last_redeploy),
            "refreshes_due": self._determine_deploy_order(refresh_due_schemas),
        }

    def status_dict(self, deploy=True):
        """Determine the current status of the repository."""
        # Load state
        deployed_hash = self.warehouse.get_current_deployed(self.name)
        # Evaluate refreshes due
        refreshes_due = self.evaluate_schedules()
        # Introspect git status
        git_status = get_git_state(deployed_hash=deployed_hash, repo_dir=self.git_path)
        # Make a plan from the changed files
        changed_files = git_status["diff"] | git_status["untracked"]
        # Adjust for project dir if we need to.
        if self.project_dir:
            changed_files = {
                os.path.relpath(fpath, self.project_dir)
                for fpath in changed_files
                if os.path.abspath(fpath).startswith(os.path.abspath(self.project_dir))
            }
        plan_dict = self._plan_from_changed_files(changed_files, deploy=deploy)
        return {
            "deployed_hash": deployed_hash,
            "current_hash": git_status["commit_hash"],
            "dirty_tree": git_status["dirty"],
            "changed_files": changed_files,
            **refreshes_due,
            **plan_dict,
        }

    @classmethod
    def from_dict(
        cls,
        config,
        warehouse=None,
        target_dict=None,
        project=None,
        project_dir=".",
        target_name=None,
        filestore=None,
        **kwargs,
    ):
        """Load a schedule from a dict."""
        # Set up the graph
        dag = nx.DiGraph()
        for name, schema_config in config["schemas"].items():
            schema = DbtSchema.from_dict(name=name, config=schema_config)
            dag.add_node(name, schema=schema)
            if "depends_on" in schema_config:
                dag.add_edges_from([(s, name) for s in schema_config["depends_on"]])
        if not nx.algorithms.dag.is_directed_acyclic_graph(dag):
            raise NotDagException("Not a DAG!")

        # Make sure we've got a project
        if not project:
            # Load project
            project = DbtProject.from_path(project_dir)

        # Set up the state warehouse connection:
        if not warehouse:
            # Get the details of the target from the profiles file if not provided.
            if not target_dict:
                # Load from default profiles dir
                profiles_dir = os.path.expanduser("~/.dbt/")
                # TODO: Probably needs much more exception handling.
                # TODO: Deal with jinja templating too.
                profiles = DbtProfiles.from_path(
                    path=profiles_dir, profile=project.profile_name
                )
                target_dict = profiles.get_target_dict(target=target_name)

            warehouse = get_warehouse_from_target(target_dict)

        if not filestore:
            if "docs" in config:
                filestore = get_filestore_from_config(config["docs"])

        # Config kwargs
        schedule_kwargs = {
            "name": config["deployment"],
            "graph": dag,
            "warehouse": warehouse,
            "project": project,
            "project_dir": project_dir,
            "filestore": filestore,
        }
        # Use the git path if provided.
        if "git_path" in config:
            schedule_kwargs["git_path"] = config["git_path"]

        # Add build and deploy configs if present.
        if "deploy" in config:
            schedule_kwargs["deploy_config"] = config["deploy"]
        if "build" in config:
            schedule_kwargs["build_config"] = config["build"]

        # Add redeploy schedule if present
        if "redeploy_schedule" in config:
            schedule_kwargs["redeploy_schedule"] = config["redeploy_schedule"]

        # Add redeploy schedule if present
        if "alert" in config:
            schedule_kwargs["alerter_bundle"] = AlterterBundle.from_config(
                config["alert"]
            )

        return cls(**schedule_kwargs)
<|MERGE_RESOLUTION|>--- conflicted
+++ resolved
@@ -38,10 +38,7 @@
         deploy_config=None,
         filestore=None,
         redeploy_schedule=None,
-<<<<<<< HEAD
-=======
         alerter_bundle=None,
->>>>>>> f38c27e7
     ):
         self.name = name
         self.graph = graph
@@ -260,4 +257,4 @@
                 config["alert"]
             )
 
-        return cls(**schedule_kwargs)
+        return cls(**schedule_kwargs)